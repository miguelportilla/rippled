--- conflicted
+++ resolved
@@ -83,18 +83,11 @@
             derivePublicKey(KeyType::secp256k1, seedSecretKey);
         NodeID const seedNodeID = calcNodeID(seedPublicKey);
 
-<<<<<<< HEAD
-        // Keys/ID when using [validation_token]
-        SecretKey const tokenSecretKey = *parseBase58<SecretKey>(
-            TokenType::TOKEN_NODE_PRIVATE, tokenSecretStr);
-        PublicKey const tokenPublicKey =
-=======
         // Keys when using [validation_token]
         auto const tokenSecretKey = *parseBase58<SecretKey>(
             TokenType::NodePrivate, tokenSecretStr);
 
         auto const tokenPublicKey =
->>>>>>> 067dbf29
             derivePublicKey(KeyType::secp256k1, tokenSecretKey);
 
         auto const m = Manifest::make_Manifest(
